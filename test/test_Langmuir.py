--- conflicted
+++ resolved
@@ -117,7 +117,6 @@
         """
         self.assertIsInstance(self.t.critical_point_voltage(), units.Quantity)
 
-<<<<<<< HEAD
     def test_output_voltage_target_function(self):
         """
         output_voltage_target_function should return float
@@ -125,8 +124,6 @@
         current_density = self.t.emitter.thermoelectron_current_density()
         self.assertIsInstance(self.t.output_voltage_target_function(current_density), float)
 
-=======
->>>>>>> 2bfe9bf4
 
 class MethodsReturnUnits(Base):
     """
