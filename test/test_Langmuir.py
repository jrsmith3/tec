# -*- coding: utf-8 -*-
import numpy as np
from astropy import units
import unittest
from tec.electrode import Metal
from tec.models import Langmuir

em = Metal(temp=1000., barrier=2., richardson=10.)
co = Metal(temp=300., barrier=1., richardson=10., position=10.)


class Base(unittest.TestCase):
    """
    Base class for tests

    This class is intended to be subclassed so that I don't have to rewrite the same `setUp` method for each class containing tests.
    """
    def setUp(self):
        """
        Create new Langmuir object for every test
        """
        if em.position > co.position:
            raise ValueError("Initialization em.position > co.position.")

        self.t = Langmuir(em, co)

        self.em = em
        self.co = co


class MethodsInput(Base):
    """
    Tests methods which take input parameters

    Tests include: passing invalid input, etc.
    """
    def test_normalization_length_non_numeric(self):
        """
        normalization_length should raise TypeError with non-numeric, non astropy.units.Quantity input
        """
        current_density = "this string is non-numeric"
        self.assertRaises(TypeError, self.t.normalization_length, current_density)

    def test_normalization_length_negative_current_density(self):
        """
        normalization_length should raise ValueError with negative value of input
        """
        current_density = -1.
        self.assertRaises(ValueError, self.t.normalization_length, current_density)

    def test_critical_point_target_function_above_bound(self):
        """
        critical_point_target_function should raise ValueError if input is greater than the upper bound
        """
        current_density = 2 * self.t.emitter.thermoelectron_current_density()
        self.assertRaises(ValueError, self.t.critical_point_target_function, current_density)

    def test_critical_point_target_function_below_bound(self):
        """
        critical_point_target_function should raise ValueError if input is greater than the upper bound
        """
        current_density = -1.
        self.assertRaises(ValueError, self.t.critical_point_target_function, current_density)


class MethodsReturnType(Base):
    """
    Tests methods' output types
    """
    def test_back_current_density(self):
        """
        back_current_density should return astropy.units.Quantity
        """
        self.assertIsInstance(self.t.back_current_density(), units.Quantity)

    def test_normalization_length(self):
        """
        normalization_length should return astropy.units.Quantity
        """
        current_density = units.Quantity(1, "A cm-2")
        self.assertIsInstance(self.t.normalization_length(current_density), units.Quantity)

    def test_saturation_point_voltage(self):
        """
        saturation_point_voltage should return astropy.units.Quantity
        """
        self.assertIsInstance(self.t.saturation_point_voltage(), units.Quantity)

    def test_saturation_point_current_density(self):
        """
        saturation_point_current_density should return astropy.units.Quantity
        """
        self.assertIsInstance(self.t.saturation_point_current_density(), units.Quantity)

    def test_critical_point_voltage(self):
        """
        critical_point_voltage should return astropy.units.Quantity
        """
        self.assertIsInstance(self.t.critical_point_voltage(), units.Quantity)

    def test_critical_point_current_density(self):
        """
        critical_point_current_density should return astropy.units.Quantity
        """
        self.assertIsInstance(self.t.critical_point_current_density(), units.Quantity)

    def test_critical_point_target_function(self):
        """
        critical_point_target_function should return float
        """
        current_density = 0.5 * self.t.emitter.thermoelectron_current_density()
        self.assertIsInstance(self.t.critical_point_target_function(current_density), float)

    def test_max_motive_accelerating_regime(self):
        """
        max_motive should return astropy.units.Quantity in the accelerating regime
        """
        # Set TEC output voltage to less than the saturation point
        # voltage.
        saturation_point_voltage = self.t.saturation_point_voltage()
        voltage = saturation_point_voltage - units.Quantity(1., "V")
        self.t.collector.voltage = voltage

        self.assertIsInstance(self.t.max_motive(), units.Quantity)

    def test_max_motive_space_charge_regime(self):
        """
        max_motive should return astropy.units.Quantity in the space charge limited regime
        """
        saturation_point_voltage = self.t.saturation_point_voltage()
        critical_point_voltage = self.t.critical_point_voltage()
        voltage = (saturation_point_voltage + critical_point_voltage)/2
        self.t.collector.voltage = voltage

        self.assertIsInstance(self.t.max_motive(), units.Quantity)

    def test_max_motive_retarding_regime(self):
        """
        max_motive should return astropy.units.Quantity in the retarding regime
        """
        critical_point_voltage = self.t.critical_point_voltage()
        voltage = critical_point_voltage + units.Quantity(1., "V")
        self.t.collector.voltage = voltage

        self.assertIsInstance(self.t.max_motive(), units.Quantity)

    def test_output_voltage_target_function_Quantity_argument(self):
        """
        output_voltage_target_function should return float when called with `astropy.units.Quantity` argument

        This test could also be located in the `MethodsInput` test class.
        """
        current_density = self.t.emitter.thermoelectron_current_density()
        self.assertIsInstance(self.t.output_voltage_target_function(current_density), float)

    def test_output_voltage_target_function_float_argument(self):
        """
        output_voltage_target_function should return float when called with `astropy.units.float` argument

        This test could also be located in the `MethodsInput` test class.
        """
        current_density = self.t.emitter.thermoelectron_current_density()
        self.assertIsInstance(self.t.output_voltage_target_function(current_density.value), float)


class MethodsReturnUnits(Base):
    """
    Tests methods' output units where applicable
    """
    def test_back_current_density(self):
        """
        back_current_density should return a value with unit A/cm2
        """
        self.assertEqual(self.t.back_current_density().unit, units.Unit("A/cm2"))

    def test_normalization_length(self):
        """
        normalization_length should return a value with unit um
        """
        current_density = units.Quantity(1, "A cm-2")
        self.assertEqual(self.t.normalization_length(current_density).unit, units.Unit("um"))

    def test_saturation_point_voltage(self):
        """
        saturation_point_voltage should return a value with unit V
        """
        self.assertEqual(self.t.saturation_point_voltage().unit, units.Unit("V"))

    def test_saturation_point_current_density(self):
        """
        saturation_point_current_density should return a value with unit A cm^{-2}
        """
        self.assertEqual(self.t.saturation_point_current_density().unit, units.Unit("A cm-2"))

    def test_critical_point_voltage(self):
        """
        critical_point_voltage should return a value with unit V
        """
        self.assertEqual(self.t.critical_point_voltage().unit, units.Unit("V"))

<<<<<<< HEAD
    def test_max_motive_accelerating_regime(self):
        """
        max_motive should return a value with unit eV in the accelerating regime
        """
        saturation_point_voltage = self.t.saturation_point_voltage()
        voltage = saturation_point_voltage - units.Quantity(1., "V")
        self.t.collector.voltage = voltage
        
        self.assertEqual(self.t.max_motive().unit, units.Unit("eV"))

    def test_max_motive_space_charge_regime(self):
        """
        max_motive should return a value with unit eV in the space charge limited regime
        """
        saturation_point_voltage = self.t.saturation_point_voltage()
        critical_point_voltage = self.t.critical_point_voltage()
        voltage = (saturation_point_voltage + critical_point_voltage)/2
        self.t.collector.voltage = voltage

        self.assertEqual(self.t.max_motive().unit, units.Unit("eV"))

    def test_max_motive_retarding_regime(self):
        """
        max_motive should return a value with unit eV in the retarding regime
        """
        critical_point_voltage = self.t.critical_point_voltage()
        voltage = critical_point_voltage + units.Quantity(1., "V")
        self.t.collector.voltage = voltage

        self.assertEqual(self.t.max_motive().unit, units.Unit("eV"))
=======
    def test_critical_point_current_density(self):
        """
        critical_point_current_density should return a value with unit A cm^{-2}
        """
        self.assertEqual(self.t.critical_point_current_density().unit, units.Unit("A cm-2"))
>>>>>>> 7163906d


class MethodsReturnValues(Base):
    """
    Tests values of methods against known values
    """
    pass<|MERGE_RESOLUTION|>--- conflicted
+++ resolved
@@ -198,7 +198,12 @@
         """
         self.assertEqual(self.t.critical_point_voltage().unit, units.Unit("V"))
 
-<<<<<<< HEAD
+    def test_critical_point_current_density(self):
+        """
+        critical_point_current_density should return a value with unit A cm^{-2}
+        """
+        self.assertEqual(self.t.critical_point_current_density().unit, units.Unit("A cm-2"))
+
     def test_max_motive_accelerating_regime(self):
         """
         max_motive should return a value with unit eV in the accelerating regime
@@ -229,13 +234,6 @@
         self.t.collector.voltage = voltage
 
         self.assertEqual(self.t.max_motive().unit, units.Unit("eV"))
-=======
-    def test_critical_point_current_density(self):
-        """
-        critical_point_current_density should return a value with unit A cm^{-2}
-        """
-        self.assertEqual(self.t.critical_point_current_density().unit, units.Unit("A cm-2"))
->>>>>>> 7163906d
 
 
 class MethodsReturnValues(Base):
