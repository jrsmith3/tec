--- conflicted
+++ resolved
@@ -6,8 +6,6 @@
 from tec import TEC
 import numpy as np
 from scipy import interpolate,optimize
-
-import pdb
 
 class TEC_Langmuir(TEC):
   """
@@ -102,9 +100,6 @@
     
     self["motive_data"]["saturation_pt"] = self.calc_saturation_pt()
     self["motive_data"]["critical_pt"] = self.calc_critical_pt()
-<<<<<<< HEAD
-    
-    #pdb.set_trace()
     
     if self.calc_output_voltage() < self["motive_data"]["saturation_pt"]["output_voltage"]:
       # Accelerating mode.
@@ -123,8 +118,6 @@
       em_dimensionless_motive = np.log(self["Emitter"].calc_saturation_current()/output_current_density)
       self["motive_data"]["max_motive"] = physical_constants["boltzmann"] * self["Emitter"]["temp"] * \
         em_dimensionless_motive
-=======
->>>>>>> 2d8eb383
     
   def get_motive(self):
     """
